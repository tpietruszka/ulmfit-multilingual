--- conflicted
+++ resolved
@@ -24,14 +24,8 @@
 # conda install -c pytorch -c fastai fastai pytorch-nightly [cuda92]
 # cupy needs to be installed for QRNN
 
-<<<<<<< HEAD
 def pretrain_lm(dir_path, lang='en', cuda_id=0, qrnn=True, subword=False, max_vocab=60000,
-                bs=70, bptt=70, name='wt-103', model_dir='models', num_epochs=10):
-=======
-
-def pretrain_lm(dir_path, lang='en', cuda_id=0, qrnn=True, clean=True, max_vocab=60000,
                 bs=70, bptt=70, name='wt-103', num_epochs=10, ds_pct=1.0):
->>>>>>> 45389be4
     """
     :param dir_path: The path to the directory of the file.
     :param lang: the language unicode
@@ -45,11 +39,8 @@
     :param name: The name used for both the model and the vocabulary.
     :param model_dir: The path to the directory where the models should be saved
     """
-<<<<<<< HEAD
-=======
     results = {}
     model_dir = 'models' # removed from params, as it is absolute models location in train_clas and here it is relative
->>>>>>> 45389be4
     if not torch.cuda.is_available():
         print('CUDA not available. Setting device=-1.')
         cuda_id = -1
@@ -105,7 +96,8 @@
 
         # save vocabulary
         print(f"Saving vocabulary as {dir_path / model_dir}")
-        with open(dir_path / model_dir / f'itos_{name}.pkl', 'wb') as f:
+        results['itos_fname'] = dir_path / model_dir / f'itos_{name}.pkl'
+        with open(results['itos_fname'], 'wb') as f:
             pickle.dump(itos, f)
 
 
@@ -141,23 +133,11 @@
     learn.opt_fn = partial(optim.Adam, betas=(0.8, 0.99))
     learn.true_wd = False
 
-<<<<<<< HEAD
-    fit_one_cycle(learn, num_epochs, 5e-3, (0.8, 0.7), wd=1e-7)
-
-    if not subword and max_vocab is None:
-=======
-    # save vocabulary
-    print(f"Saving vocabulary as {dir_path / model_dir}")
-    results['itos_fname'] = dir_path / model_dir / f'itos_{name}.pkl'
-    with open(results['itos_fname'], 'wb') as f:
-        pickle.dump(itos, f)
-
     fit_one_cycle(learn, num_epochs, 5e-3, (0.8, 0.7), wd=1e-7)
 
 
 
-    if clean and max_vocab is None:
->>>>>>> 45389be4
+    if not subword and max_vocab is None:
         # only if we use the unpreprocessed version and the full vocabulary
         # are the perplexity results comparable to previous work
         print(f"Validating model performance with test tokens from: {trn_path}")
