--- conflicted
+++ resolved
@@ -32,14 +32,8 @@
     return accuracy(input[...,1], targs[...,1])
 
 
-<<<<<<< HEAD
-def pretrain_lm(dir_path, cuda_id=0, qrnn=True, clean=True, max_vocab=60000,
-                bs=70, bptt=70, name='wt-103', model_dir='models', num_epochs=10,
-                bidir=False, ds_pct=1.0):
-=======
 def pretrain_lm(dir_path, lang='en', cuda_id=0, qrnn=True, clean=True, max_vocab=60000,
-                bs=70, bptt=70, name='wt-103', num_epochs=10, ds_pct=1.0):
->>>>>>> 45389be4
+                bs=70, bptt=70, name='wt-103', num_epochs=10,  bidir=False, ds_pct=1.0):
     """
     :param dir_path: The path to the directory that contains wiki text
     :param lang: the language unicode
@@ -82,14 +76,9 @@
         trn_tok = read_whitespace_file(trn_path)
         val_tok = read_whitespace_file(val_path)
         if ds_pct < 1.0:
-<<<<<<< HEAD
-            trn_tok = trn_tok[:int(len(trn_tok) * ds_pct)]
-            val_tok = val_tok[:int(len(val_tok) * ds_pct)]
-=======
             trn_tok = trn_tok[:max(20, int(len(trn_tok) * ds_pct))]
             val_tok = val_tok[:max(20, int(len(val_tok) * ds_pct))]
             print(f"Limiting data sets to {ds_pct*100}%, trn {len(trn_tok)}, val: {len(val_tok)}")
->>>>>>> 45389be4
 
         # create the vocabulary
         cnt = Counter(word for sent in trn_tok for word in sent)
@@ -135,19 +124,12 @@
         dps = np.array([0.25, 0.1, 0.2, 0.02, 0.15])
         drop_mult = 0.1
 
-<<<<<<< HEAD
-    fastai.text.learner.default_dropout['language'] = dps
+    fastai.text.learner.default_dropout['language'] = dps * drop_mult
 
     lm_learner = bilm_learner if bidir else language_model_learner
     learn = lm_learner(data_lm, bptt=bptt, emb_sz=emb_sz, nh=nh, nl=nl, pad_token=1,
-                       drop_mult=drop_mult, tie_weights=True,
+                       drop_mult=drop_mult, tie_weights=True, model_dir=model_dir,
                        bias=True, qrnn=qrnn, clip=0.12)
-=======
-    fastai.text.learner.default_dropout['language'] = dps * drop_mult
-    learn = language_model_learner(data_lm, bptt=bptt, emb_sz=emb_sz, nh=nh, nl=nl, pad_token=1,
-                           drop_mult=drop_mult, tie_weights=True, model_dir=model_dir,
-                           bias=True, qrnn=qrnn, clip=0.12)
->>>>>>> 45389be4
     # compared to standard Adam, we set beta_1 to 0.8
     learn.opt_fn = partial(optim.Adam, betas=(0.8, 0.99))
     learn.true_wd = False
