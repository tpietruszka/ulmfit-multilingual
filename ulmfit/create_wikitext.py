--- conflicted
+++ resolved
@@ -6,14 +6,11 @@
 """
 import argparse
 from pathlib import Path
-from collections import Counter
 import json
 
 from shutil import copyfile
 
 from sacremoses import MosesTokenizer
-from fastai_contrib.utils import replace_number, UNK
-from fastai_contrib.tokenizers import get_sentencepiece, SentencepieceTokenizer
 
 
 def get_texts(root):
@@ -30,12 +27,10 @@
                     yield text
 
 
-def write_wikitext(file_path, text_iter, tok, num_tokens, mode='w'):
-    
+def write_wikitext(file_path, text_iter, mt, num_tokens, mode='w'):
     total_num_tokens = 0
     print(f'Writing to {file_path}...')
     i = 0
-    
     with open(file_path, mode, encoding='utf-8') as f_out:
         for i, text in enumerate(text_iter):
 
@@ -44,7 +39,7 @@
             paragraphs = text.split('\n')
 
             for paragraph in paragraphs:
-                tokenized = tok.tokenize(paragraph.strip(), return_str=True)
+                tokenized = mt.tokenize(paragraph.strip(), return_str=True)
                 tokenized_paragraphs.append(tokenized)
 
                 tokens = tokenized.split(' ')  # split on whitespace to keep newlines
@@ -69,70 +64,6 @@
     print('{}. # documents: {:,}. # tokens: {:,}.'.format(
         file_path, i, total_num_tokens))
 
-def build_vocab(file_path, cutoff=3):
-    counter = Counter()
-    with open(file_path, 'r', encoding='utf-8') as f:
-        for i, line in enumerate(f):
-            tokens = line.strip().split(' ') + ['<eos>']
-            counter.update(tokens)
-    vocab = {}
-    in_vocab_count = 0
-    OOV_count = 0
-    for token, count in counter.most_common():
-        if count >= cutoff:
-            vocab[token] = count
-            in_vocab_count += count
-        else:
-            OOV_count += count
-    print('OOV ratio: %.4f.' % (OOV_count / (in_vocab_count + OOV_count)))
-    return vocab
-
-
-def limit_vocab(unk_path, vocab):
-    """
-    https://gist.github.com/Smerity/94af5902aa9498817c92d1e71eb2f87b#file-limit_vocab-py
-    :param unk_path:
-    :param vocab:
-    :return:
-    """
-    temp_file_path = unk_path.with_name(unk_path.name + '.temp')
-    total_num_tokens = 0
-    print(f'Limiting vocab in {unk_path}. Writing to {unk_path}.')
-    with open(unk_path, 'r', encoding='utf-8') as f_in, open(temp_file_path, 'w', encoding='utf-8') as f_out:
-        for line in f_in:
-            tokens = [x for x in line.strip().split(' ') if x]
-            tokens = [token if token in vocab else UNK for token in tokens]
-            # Ensures there's a space between tokens, including the last word,
-            # newline, and the first word of the next line
-            tokens = tokens + ['\n']
-            total_num_tokens += len(tokens)
-            tokens = [''] + tokens
-            line = ' '.join(tokens)
-            f_out.write(line)
-    print(f'{unk_path.name}. # of tokens: {total_num_tokens}')
-    temp_file_path.replace(unk_path)
-
-def replace_numbers(text_iter, unk_path):
-    """
-    Replace numbers as in Smerity's script:
-    https://gist.github.com/Smerity/94af5902aa9498817c92d1e71eb2f87b#file-post_process-py
-    :param file_path:
-    :param unk_path:
-    :return:
-    """
-    print(f'Replacing numbers in file. Writing to {unk_path}.')
-    with open(unk_path, 'w', encoding='utf-8') as f:
-        for text in text_iter:
-            raw_tokens = line.strip().split(' ')
-            tokens = []
-            for token in raw_tokens:
-                tokens.append(replace_number(token))
-            # Starting each line with a blank line is required
-            # Some systems replace \n with <eos> and assume, like in PTB, everything is space separated
-            tokens = [''] + tokens + ['\n']
-            line = ' '.join(tokens)
-            f.write(line)
-
 
 def main(args):
 
@@ -141,13 +72,7 @@
     assert input_path.exists(), f'Error: {input_path} does not exist.'
     output.mkdir(exist_ok=True)
 
-    if args.subword:
-        #  TO DO load the text corpus
-        #  TO DO make get_sentencepiece return path to spm model
-        spm_path = get_sentencepiece(output, corpus)
-        tok = SentencepieceTokenizer(spm_path)
-    else:
-        tok = MosesTokenizer(args.lang)
+    mt = MosesTokenizer(args.lang)
 
     sml_wiki = output / f'{args.lang}-2'
     lrg_wiki = output / f'{args.lang}-100'
@@ -161,12 +86,8 @@
     splits = ['train', 'valid', 'test']
     token_nums = [2000000, 200000, 200000]
     for split, token_num in zip(splits, token_nums):
-        # TO DO maybe replace the numbers before tokenizing
-        unk_path = wiki / f'{args.lang}.wiki.{split}.tokens.unk'
-        replace_numbers(text_iter, unk_path)
-
         sml_file_path = sml_wiki / f'{args.lang}.wiki.{split}.tokens'
-        write_wikitext(sml_file_path, text_iter, tok, token_num)
+        write_wikitext(sml_file_path, text_iter, mt, token_num)
         lrg_file_path = lrg_wiki / f'{args.lang}.wiki.{split}.tokens'
         all_file_path = all_wiki / f'{args.lang}.wiki.{split}.tokens'
         # copy the content of the small file to the large file
@@ -174,29 +95,12 @@
         copyfile(sml_file_path, lrg_file_path)
         copyfile(sml_file_path, all_file_path)
 
-    sml_vocab = build_vocab(sml_wiki_train)
-    print(f'{args.lang}-2 vocab size: {len(sml_vocab)}')
-    lrg_vocab = build_vocab(lrg_wiki_train)
-    print(f'{args.lang}-100 vocab size: {len(lrg_vocab)}')
-
     # add the new articles to the existing ones
     lrg_wiki_train = lrg_wiki / f'{args.lang}.wiki.train.tokens'
-<<<<<<< HEAD
-    write_wikitext(lrg_wiki_train, text_iter, tok, 98000000, mode='a')
-
-    # replace words not in the vocab with <unk>
-    if not args.subword:
-        for wiki, vocab in zip([sml_wiki, lrg_wiki], [sml_vocab, lrg_vocab]):
-            for split in splits:
-                unk_path = wiki / f'{args.lang}.wiki.{split}.tokens.unk'
-                limit_vocab(unk_path, vocab)
-
-=======
     write_wikitext(lrg_wiki_train, text_iter, mt, 98000000, mode='a')
     all_wiki_train = all_wiki / f'{args.lang}.wiki.train.tokens'
     copyfile(lrg_wiki_train, all_wiki_train)
     write_wikitext(lrg_wiki_train, text_iter, mt,  None, mode='a') # TODO fix it (change lrg to all)
->>>>>>> f0e538f6
 
 if __name__ == '__main__':
 
@@ -211,8 +115,5 @@
     parser.add_argument('-l', '--lang', required=True,
                         help='the iso code of the language of the Wikipedia '
                              'documents, e.g. en, fr, de, etc.')
-    parser.add_argument('-sw', '--subword', default=False,
-                        help='set to use sub-word tokenization (sentencepiece)'
-                              'default tokenization method is Moses.')
     args = parser.parse_args()
     main(args)